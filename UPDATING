--- conflicted
+++ resolved
@@ -1,9 +1,5 @@
 Updating Information for MidnightBSD users.
 
-<<<<<<< HEAD
-20201029:
-	MidnightBSD 2.0 RELEASE
-=======
 20201122:
 	The root certificates of the Mozilla CA Certificate Store have been
 	imported into the base system and can be managed with the certctl(8)
@@ -13,7 +9,9 @@
 	base due to differences in nss branch used as well as general update
 	frequency.  Note also that certctl(8) cannot manage certs in the
 	format used by the security/ca_root_nss port.
->>>>>>> 0c41c7e0
+
+20201029:
+	MidnightBSD 2.0 RELEASE
 
 20201004:
 	Update mDNSresponder to 1096.40.7
